--- conflicted
+++ resolved
@@ -31,19 +31,14 @@
 
 public:
     IdStorage() : m_id{ id_null<ID_T>() } { }
-<<<<<<< HEAD
-    IdStorage(IdStorage&& move) = default;
+    IdStorage(IdStorage&& move)
+     : m_id{std::exchange(move.m_id, id_null<ID_T>())}
+    { }
     ~IdStorage()
     {
         LGRN_ASSERTMV( ! has_value(), "IdStorage's value must be cleared by its friend class before destruction",
                       std::size_t(m_id));
     }
-=======
-    IdStorage(IdStorage&& move)
-     : m_id{std::exchange(move.m_id, id_null<ID_T>())}
-    { }
-    ~IdStorage() { assert( ! has_value() ); }
->>>>>>> 3706af5f
 
     // Delete copy
     IdStorage(IdStorage const& copy) = delete;
